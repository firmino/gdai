name: Deploy to Server

on:
  push:
    branches: [ "main" ]

jobs:
  deploy:
    runs-on: ubuntu-latest
    steps:
      - name: Execute SSH Commands
        uses: appleboy/ssh-action@master
        with:
          host: ${{ secrets.SSH_HOST_DEPLOY }}
          username: ${{ secrets.SSH_USER_DEPLOY }}
          key: ${{ secrets.SSH_PRIVATE_KEY_DEPLOY }}
          port: ${{ secrets.SSH_PORT_DEPLOY }} 
          script: |
            cd /home/gdai/gdai/
            git pull origin main
<<<<<<< HEAD
            docker-compose --profile production down           
            docker-compose --profile production up -d 
=======
            docker-compose --profile production up -d
>>>>>>> 4c4d775d
<|MERGE_RESOLUTION|>--- conflicted
+++ resolved
@@ -18,9 +18,5 @@
           script: |
             cd /home/gdai/gdai/
             git pull origin main
-<<<<<<< HEAD
             docker-compose --profile production down           
-            docker-compose --profile production up -d 
-=======
-            docker-compose --profile production up -d
->>>>>>> 4c4d775d
+            docker-compose --profile production up -d 